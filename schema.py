<<<<<<< HEAD
from typing import Dict, List, Literal, Optional
from pydantic import BaseModel, Field, field_validator, model_validator
=======
from typing import List, Literal, Optional
from pydantic import BaseModel, Field, field_validator, model_validator, validator
>>>>>>> a2a97e19
from datetime import datetime
from typing import Optional
from enum import Enum

# --- User Profile Enums ---
class UserProfile(BaseModel):
    display_name: str = Field(None, example="John Doe")
    email: str = Field(None, example="johndoe@example.com")
    group: Optional[int] = Field(None, example=5, description="User group number (1-16)")
    # phone_number: str = None
    

class UserRegistration(BaseModel):
    email: str = Field(..., example="newuser@example.com")
    password: str = Field(..., example="Pass123$")
    display_name: Optional[str] = Field(None, example="Jane Smith")
    group: int = Field(..., example=5, description="User group number (1-16)")
    
    @field_validator('password')
    def password_strength(cls, v):
        if len(v) < 6:
            raise ValueError('Password must be at least 6 characters')
        return v
    
    @field_validator('group')
    def validate_group(cls, v):
        if v < 1 or v > 16:
            raise ValueError('Group must be between 1 and 16')
        return v

# -- sensor data --
class PinSoilMoisture(BaseModel):
    pin: int = Field(..., example=34, description="GPIO pin number")
    soilMoisture: float = Field(..., example=45.8)

class EnvironmentalDataRequest(BaseModel):
    """Store zone environmental data directly as received"""
    timestamp: datetime = Field(default_factory=datetime.utcnow)
    zoneId: str = Field(..., example="zone_1")
    zoneSensors: dict[str, float] = Field(..., example={
        "humidity": 83,
        "light": 48,
        "temp": 29.4,
        "airQuality": 89
    })
    soilMoistureByPin: List[PinSoilMoisture] = Field(..., example=[
        {"pin": 34, "soilMoisture": 23},
        {"pin": 35, "soilMoisture": 42},
        {"pin": 36, "soilMoisture": 53},
        {"pin": 39, "soilMoisture": 27}
    ])
    userId: Optional[str] = Field(None, example="user123")


class TriggerType(str, Enum):
    manual = "manual"
    auto = "auto"

class ActionType(str, Enum):
    water_on = "water_on"
    water_off = "water_off"
    light_on = "light_on"
    light_off = "light_off"
    fan_on = "fan_on"
    fan_off = "fan_off"

VALID_ACTUATOR_TYPES = ["watering", "light", "fan"]

class ActionLogIn(BaseModel):
    """
    Pydantic model for incoming ActionLog for POST requests.
    """
    action: ActionType = Field(
        ...,
        title="Action Type",
        description="The type of action performed by the actuator.",
        examples=["water_on"]
    )
    actuatorId: str = Field(
        ...,
        title="Actuator ID",
        description="The unique identifier of the actuator that performed the action.",
        examples=["actuator-123"]
    )
    plantId: str = Field(
        ...,
        title="Plant ID",
        description="The identifier of the plant associated with the action.",
        examples=["plant-456"]
    )

    trigger: TriggerType = Field(
        ...,
        title="Trigger Type",
        description="Indicates whether the action was triggered manually or automatically.",
        examples=["manual"]
    )
    triggerBy: Optional[str] = Field(
        None,
        title="Triggered By",
        description="Identifier of the user that triggered the action. Will be set to 'SYSTEM' for automatic triggers.",
        examples=["user-789"]
    )
    timestamp: datetime = Field(
        default_factory=datetime.utcnow,
        title="Timestamp",
        description="The date and time when the action occurred.",
        examples=["2025-06-05T14:30:00Z"]
    )
    
    # Validation to ensure plantId and actuatorId are provided
    @field_validator('plantId')
    def check_plantId(cls, v):
        if not v:
            raise ValueError("Missing 'plantId'. Please provide a valid plant ID.")
        return v

    @field_validator('actuatorId')
    def check_actuatorId(cls, v):
        if not v:
            raise ValueError("Missing 'actuatorId'. Please provide a valid actuator ID.")
        return v
    
    # Validation to ensure triggerBy is set correctly based on trigger type
    @model_validator(mode='after')
    def validate_trigger_logic(self) -> 'ActionLogIn':
        if self.trigger == TriggerType.manual and not self.triggerBy:
            raise ValueError("triggerBy is required when trigger is 'manual'")

        if self.trigger == TriggerType.auto:
            self.triggerBy = "SYSTEM"
    
        return self
    
class ActuatorIn(BaseModel):
    """
    Pydantic model for incoming Actuator data for POST requests.
    """
    actuatorModel: str = Field(
        ...,
        title="Actuator Model",
        description="The model of the actuator being used",
        examples=["SG-WP-1000"],
    )   
    description: str = Field(
        ...,
        title="Description",
        description="A brief description of the actuator's function or features.",
        examples=["High-pressure water pump for irrigation"]
    )
    type: Literal["watering", "light", "fan"] = Field(
        ...,
        title="Actuator Type",
        description="The type of the actuator. Can only be 'watering', 'light', or 'fan'.",
        examples=["watering"]
    )
    zone: Literal["zone1", "zone2", "zone3", "zone4"] = Field(
        ...,
        title="Zone",
        description="The zone where the actuator is installed.",
        examples=["zone1"]
    )
    createdAt: datetime = Field(
        default_factory=datetime.utcnow,
        title="Creation Timestamp",
        description="Timestamp indicating when the actuator was created.",
        examples=["2025-06-05T10:00:00Z"]
    )  # Automatically set UTC time
    
    @field_validator('actuatorModel')
    def check_actuatorModel(cls, v):
        if not v:
            raise ValueError("Missing 'actuatorModel'. Please provide an actuatorModel value.")
        return v
    
    @field_validator('description')
    def check_description(cls, v):
        if not v:
            raise ValueError("Missing 'description'. Please provide a description value.")
        return v
    
    @field_validator('type')
    def check_type(cls, v):
        if not v:
            raise ValueError("Missing 'type'. Please provide a type value.")
        return v
    
    # ---- Plant Management Models ----
    # ---- Enums ----
class PlantStatus(str, Enum):
    OPTIMAL = "optimal"
    CRITICAL = "critical"

VALID_ZONES = ["zone1", "zone2", "zone3", "zone4"]
VALID_MOISTURE_PINS = [34, 35, 36, 39]

class PlantType(str, Enum):
    VEGETABLE = "vegetable"
    HERB = "herb"
    FRUIT = "fruit"
    FLOWER = "flower"
    SUCCULENT = "succulent"
    
class ThresholdRange(BaseModel):
    """Nested model for min/max threshold values"""
    min: float
    max: float

    @model_validator(mode='after')
    def validate_range(self) -> 'ThresholdRange':
        if self.min >= self.max:
            raise ValueError("min must be less than max")
        return self

class PlantThresholds(BaseModel):
    """Container for all plant thresholds"""
    moisture: ThresholdRange
    temperature: ThresholdRange
    light: ThresholdRange
    airQuality: ThresholdRange 

    @model_validator(mode='after')
    def validate_air_quality(cls, values):
        if values.airQuality.max > 1000:  
            raise ValueError("Air quality maximum should not exceed 1000")
        return values

class PlantCreate(BaseModel):
    name: str
    userId: str
    zone: Literal["zone1", "zone2", "zone3", "zone4"]
    moisturePin: Literal[34, 35, 36, 39]
    thresholds: PlantThresholds
    type: PlantType
    description: Optional[str] = None
    image: Optional[str] = None
    growthTime: Optional[int] = 30

    @field_validator('name')
    def validate_name(cls, v):
        if not v.strip():
            raise ValueError("Plant name cannot be empty")
        return v.strip()

class PlantUpdate(BaseModel):
    name: Optional[str] = None
    thresholds: Optional[PlantThresholds] = None
    description: Optional[str] = None
    moisturePin: Optional[Literal[34, 35, 36, 39]] = None
    status: Optional[PlantStatus] = None
    waterLevel: Optional[float] = None
    lightLevel: Optional[float] = None
    temperature: Optional[float] = None
    humidity: Optional[float] = None
    airQualityLevel: Optional[float] = None  

    @model_validator(mode='after')
    def validate_at_least_one_field(cls, self):
        if not any([self.name, self.thresholds, self.description, 
                   self.moisturePin, self.status, self.waterLevel,
                   self.lightLevel, self.temperature, self.humidity,
                   self.airQualityLevel]): 
            raise ValueError("At least one field must be provided for update")
        return self

class PlantOut(PlantCreate):
    plantId: str
    status: PlantStatus = PlantStatus.OPTIMAL
    waterLevel: float = 50.0
    lightLevel: float = 50.0
    temperature: float = 25.0
    humidity: float = 50.0
    airQualityLevel: float = 100.0
    createdAt: datetime
    updatedAt: datetime

class PlantListResponse(BaseModel):
    success: bool = True
    count: int
    plants: List[PlantOut]

class ZoneInfoResponse(BaseModel):
    zone: str
    plantCount: int
    availablePins: List[int]

class ZoneBase(BaseModel):
    zoneId: Literal["zone1", "zone2", "zone3", "zone4"]
    userId: str
    plantIds: List[str] = Field(max_items=4)
    availablePins: List[Literal[34, 35, 36, 39]]
    lastUpdated: datetime

class ZoneCreate(BaseModel):
    zoneId: Literal["zone1", "zone2", "zone3", "zone4"]
    userId: str

class ZoneSensors(BaseModel):
    lightSensor: str
    tempSensor: str
    humiditySensor: str
    gasSensor: str
    moistureSensor: Dict[int, str] 

class ZoneActuators(BaseModel):
    fanActuator: str
    lightActuator: str
    waterActuator: str

class ZoneConfig(BaseModel):
    zone: str  
    sensors: ZoneSensors
    actuators: ZoneActuators
    availablePins: List[int]  
    plantIds: List[str] = Field(default_factory=list, max_items=4)<|MERGE_RESOLUTION|>--- conflicted
+++ resolved
@@ -1,10 +1,5 @@
-<<<<<<< HEAD
 from typing import Dict, List, Literal, Optional
 from pydantic import BaseModel, Field, field_validator, model_validator
-=======
-from typing import List, Literal, Optional
-from pydantic import BaseModel, Field, field_validator, model_validator, validator
->>>>>>> a2a97e19
 from datetime import datetime
 from typing import Optional
 from enum import Enum
